// Copyright © 2018 One Concern

package cmd

import (
	"fmt"
	"log"
	"os"
	"runtime/pprof"

	"github.com/spf13/viper"

	"github.com/oneconcern/datamon/pkg/auth"
	gauth "github.com/oneconcern/datamon/pkg/auth/google"
	"github.com/spf13/cobra"
)

// rootCmd represents the base command when called without any subcommands
var rootCmd = &cobra.Command{
	Use:   "datamon",
	Short: "Datamon helps building ML pipelines",
	Long: `Datamon helps building ML pipelines by adding versioning, auditing and security to cloud storage tools
(e.g. Google GCS, AWS S3).

This is not a replacement for these tools, but rather a way to manage their inputs and outputs.

Datamon works by providing a git like interface to manage data efficiently:
your data buckets are organized in repositories of versioned and tagged bundles of files.
`,
	DisableAutoGenTag: true,
	PersistentPreRun: func(cmd *cobra.Command, args []string) {
		if datamonFlags.root.upgrade {
			if err := doSelfUpgrade(upgradeFlags{forceUgrade: true}); err != nil {
				log.Printf("WARN: failed to upgrade datamon. Carrying on with command in the current version: %v", err)
			} else {
				if err := doExecAfterUpgrade(); err != nil {
					wrapFatalln("cannot execute upgraded datamon", err)
				}
			}
		}
		if datamonFlags.root.cpuProf {
			f, err := os.Create("cpu.prof")
			if err != nil {
				log.Fatal(err)
			}
			_ = pprof.StartCPUProfile(f)
		}
	},
	// upstream api note:  *PostRun functions aren't called in case of a panic() in Run
	PersistentPostRun: func(cmd *cobra.Command, args []string) {
		if datamonFlags.root.cpuProf {
			pprof.StopCPUProfile()
		}
	},
}

var config *CLIConfig

// used to patch over calls to os.Exit() during test
var logFatalln = log.Fatalln
var logFatalf = log.Fatalf
var osExit = os.Exit

// used to patch over calls to Authable.Principal() during test
var authorizer auth.Authable

// infoLogger wraps informative messages to os.Stdout without cluttering expected output in tests.
// To be used instead on fmt.Printf(os.Stdout, ...)
var infoLogger = log.New(os.Stdout, "", 0)

func wrapFatalln(msg string, err error) {
	if err == nil {
		logFatalln(msg)
	} else {
		logFatalf("%v", fmt.Errorf(msg+": %w", err))
	}
}

func wrapFatalWithCode(code int, format string, args ...interface{}) {
	fmt.Fprintf(os.Stderr, format+"\n", args...)
	osExit(code)
}

// Execute adds all child commands to the root command and sets datamonFlags appropriately.
// This is called by main.main(). It only needs to happen once to the rootCmd.
func Execute() {
	var err error
	// Check OAuth
	if err = rootCmd.Execute(); err != nil {
		fmt.Println(err)
		os.Exit(1)
	}
}

func init() {
	log.SetFlags(0)
	cobra.OnInitialize(initConfig)
	authorizer = gauth.New()
	addConfigFlag(rootCmd)
	addUpgradeFlag(rootCmd)
	addUpgradeForceFlag(rootCmd)
}

// initConfig reads in config file and ENV variables if set.
func initConfig() {
	// 1. Set defaults
	// 2. Read in config file
	// 3. Override via environment variable
	// 4. Override via flags.

	// 2. Config file
	if os.Getenv("DATAMON_CONFIG") != "" {
		// Use config file from the flag.
		viper.SetConfigFile(os.Getenv("DATAMON_CONFIG"))
	} else {
		viper.AddConfigPath(".")
		viper.AddConfigPath("$HOME/" + datamonDir)
		viper.AddConfigPath("/etc/datamon2")
		viper.SetConfigName("datamon2")
	}

	// If a config file is found, read it in.
	_ = viper.ReadInConfig() // nolint:errcheck
	// `viper.ConfigFileUsed()` returns path to config file if error is nil
	var err error
	// 2. Initialize config
	config, err = newConfig()
	if err != nil {
		wrapFatalln("populate config struct", err)
		return
	}

	if config.Credential != "" {
		_ = os.Setenv("GOOGLE_APPLICATION_CREDENTIALS", config.Credential)
	}

	viper.AutomaticEnv() // read in environment variables that match
	if datamonFlags.context.Descriptor.Name == "" {
		datamonFlags.context.Descriptor.Name = viper.GetString("DATAMON_CONTEXT")
	}
	if datamonFlags.core.Config == "" {
		datamonFlags.core.Config = viper.GetString("DATAMON_GLOBAL_CONFIG")
	}

	config.setDatamonParams(&datamonFlags)

	if datamonFlags.context.Descriptor.Name == "" {
		datamonFlags.context.Descriptor.Name = "datamon-dev"
	}
<<<<<<< HEAD
	//  do not require config to be set for all commands
=======

	if datamonFlags.core.Config == "" {
		wrapFatalln("set environment variable $DATAMON_GLOBAL_CONFIG or create config file", nil)
		return
	}
}

func requireFlags(cmd *cobra.Command, flags ...string) {
	for _, flag := range flags {
		err := cmd.MarkFlagRequired(flag)
		if err != nil {
			err = cmd.MarkPersistentFlagRequired(flag)
		}
		if err != nil {
			wrapFatalln(fmt.Sprintf("error attempting to mark the required flag %q", flag), err)
			return
		}
	}
>>>>>>> 2442bbeb
}<|MERGE_RESOLUTION|>--- conflicted
+++ resolved
@@ -147,14 +147,7 @@
 	if datamonFlags.context.Descriptor.Name == "" {
 		datamonFlags.context.Descriptor.Name = "datamon-dev"
 	}
-<<<<<<< HEAD
 	//  do not require config to be set for all commands
-=======
-
-	if datamonFlags.core.Config == "" {
-		wrapFatalln("set environment variable $DATAMON_GLOBAL_CONFIG or create config file", nil)
-		return
-	}
 }
 
 func requireFlags(cmd *cobra.Command, flags ...string) {
@@ -168,5 +161,4 @@
 			return
 		}
 	}
->>>>>>> 2442bbeb
 }